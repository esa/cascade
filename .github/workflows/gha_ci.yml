name: GitHub CI
on:
  push:
    branches:
      - main
  pull_request:
    branches:
      - main
jobs:
  conda_asan:
    runs-on: ubuntu-latest
    steps:
      - uses: actions/checkout@v3
      - name: Build
        run: bash tools/gha_conda_asan.sh
<<<<<<< HEAD
  osx_10_15:
    runs-on: macos-10.15
    steps:
      - uses: actions/checkout@v2
      - name: Build
        run: bash tools/gha_conda_osx.sh
=======
  build-and-deploydocs:
    runs-on: ubuntu-latest
    steps:
      - uses: actions/checkout@v3
      - name: Install and Build 🔧 
        run: bash tools/gha_deploydocs.sh
      - name: Upload to github pages 🚀
        if: ${{ github.event_name == 'push' }}
        uses: JamesIves/github-pages-deploy-action@v4
        with:
          folder: doc/_build/html # The folder the action should deploy.
>>>>>>> a07f8c44
<|MERGE_RESOLUTION|>--- conflicted
+++ resolved
@@ -13,14 +13,12 @@
       - uses: actions/checkout@v3
       - name: Build
         run: bash tools/gha_conda_asan.sh
-<<<<<<< HEAD
   osx_10_15:
     runs-on: macos-10.15
     steps:
       - uses: actions/checkout@v2
       - name: Build
         run: bash tools/gha_conda_osx.sh
-=======
   build-and-deploydocs:
     runs-on: ubuntu-latest
     steps:
@@ -31,5 +29,4 @@
         if: ${{ github.event_name == 'push' }}
         uses: JamesIves/github-pages-deploy-action@v4
         with:
-          folder: doc/_build/html # The folder the action should deploy.
->>>>>>> a07f8c44
+          folder: doc/_build/html # The folder the action should deploy.